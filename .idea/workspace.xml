<?xml version="1.0" encoding="UTF-8"?>
<project version="4">
  <component name="AutoImportSettings">
    <option name="autoReloadType" value="SELECTIVE" />
  </component>
  <component name="ChangeListManager">
<<<<<<< HEAD
    <list default="true" id="bf3814e2-8071-437a-bd81-8cc7317154c4" name="Changes" comment="1.3.1 added flightlogs">
      <change beforePath="$PROJECT_DIR$/.idea/workspace.xml" beforeDir="false" afterPath="$PROJECT_DIR$/.idea/workspace.xml" afterDir="false" />
      <change beforePath="$PROJECT_DIR$/videoprocessor.py" beforeDir="false" afterPath="$PROJECT_DIR$/videoprocessor.py" afterDir="false" />
    </list>
    <list id="8b8810a2-d685-4e90-9ed8-72ab16f3edc2" name="Changes by jorn0" comment="Changes by jorn0" />
=======
    <list default="true" id="bf3814e2-8071-437a-bd81-8cc7317154c4" name="Changes" comment="Landing length fix">
      <change beforePath="$PROJECT_DIR$/performancecalc.py" beforeDir="false" afterPath="$PROJECT_DIR$/performancecalc.py" afterDir="false" />
    </list>
>>>>>>> 045120b0
    <option name="SHOW_DIALOG" value="false" />
    <option name="HIGHLIGHT_CONFLICTS" value="true" />
    <option name="HIGHLIGHT_NON_ACTIVE_CHANGELIST" value="false" />
    <option name="LAST_RESOLUTION" value="IGNORE" />
  </component>
  <component name="Git.Settings">
    <option name="RECENT_BRANCH_BY_REPOSITORY">
      <map>
        <entry key="$PROJECT_DIR$" value="master" />
      </map>
    </option>
    <option name="RECENT_GIT_ROOT_PATH" value="$PROJECT_DIR$" />
  </component>
  <component name="GitHubPullRequestSearchHistory">{
  &quot;lastFilter&quot;: {
    &quot;state&quot;: &quot;OPEN&quot;,
    &quot;assignee&quot;: &quot;Quinty1337&quot;
  }
}</component>
  <component name="GithubPullRequestsUISettings">{
  &quot;selectedUrlAndAccountId&quot;: {
    &quot;url&quot;: &quot;https://github.com/Quinty1337/FPA.git&quot;,
    &quot;accountId&quot;: &quot;c2c3352f-5a69-4401-928c-a238fa19221f&quot;
  }
}</component>
  <component name="ProjectColorInfo">{
  &quot;associatedIndex&quot;: 6
}</component>
  <component name="ProjectId" id="2xcuK6dx10JLF99rt8Mni5MEXpZ" />
  <component name="ProjectViewState">
    <option name="hideEmptyMiddlePackages" value="true" />
    <option name="showLibraryContents" value="true" />
  </component>
  <component name="PropertiesComponent">{
  &quot;keyToString&quot;: {
    &quot;ModuleVcsDetector.initialDetectionPerformed&quot;: &quot;true&quot;,
    &quot;Python.gui.executor&quot;: &quot;Run&quot;,
    &quot;Python.performancecalc.executor&quot;: &quot;Run&quot;,
    &quot;RunOnceActivity.ShowReadmeOnStart&quot;: &quot;true&quot;,
    &quot;RunOnceActivity.git.unshallow&quot;: &quot;true&quot;,
    &quot;git-widget-placeholder&quot;: &quot;Landingfix&quot;,
    &quot;junie.onboarding.icon.badge.shown&quot;: &quot;true&quot;,
    &quot;node.js.detected.package.eslint&quot;: &quot;true&quot;,
    &quot;node.js.detected.package.tslint&quot;: &quot;true&quot;,
    &quot;node.js.selected.package.eslint&quot;: &quot;(autodetect)&quot;,
    &quot;node.js.selected.package.tslint&quot;: &quot;(autodetect)&quot;,
    &quot;nodejs_package_manager_path&quot;: &quot;npm&quot;,
    &quot;vue.rearranger.settings.migration&quot;: &quot;true&quot;
  }
}</component>
  <component name="RunManager">
    <configuration default="true" type="DjangoTestsConfigurationType">
      <module name="PythonProject2" />
      <option name="ENV_FILES" value="" />
      <option name="INTERPRETER_OPTIONS" value="" />
      <option name="PARENT_ENVS" value="true" />
      <envs>
        <env name="PYTHONUNBUFFERED" value="1" />
      </envs>
      <option name="SDK_HOME" value="" />
      <option name="WORKING_DIRECTORY" value="" />
      <option name="IS_MODULE_SDK" value="false" />
      <option name="ADD_CONTENT_ROOTS" value="true" />
      <option name="ADD_SOURCE_ROOTS" value="true" />
      <EXTENSION ID="PythonCoverageRunConfigurationExtension" runner="coverage.py" />
      <option name="TARGET" value="" />
      <option name="SETTINGS_FILE" value="" />
      <option name="CUSTOM_SETTINGS" value="false" />
      <option name="USE_OPTIONS" value="false" />
      <option name="OPTIONS" value="" />
      <method v="2" />
    </configuration>
    <configuration default="true" type="PyBehaveRunConfigurationType" factoryName="Behave">
      <module name="PythonProject2" />
      <option name="ENV_FILES" value="" />
      <option name="INTERPRETER_OPTIONS" value="" />
      <option name="PARENT_ENVS" value="true" />
      <option name="SDK_HOME" value="" />
      <option name="WORKING_DIRECTORY" value="" />
      <option name="IS_MODULE_SDK" value="true" />
      <option name="ADD_CONTENT_ROOTS" value="true" />
      <option name="ADD_SOURCE_ROOTS" value="true" />
      <EXTENSION ID="PythonCoverageRunConfigurationExtension" runner="coverage.py" />
      <option name="ADDITIONAL_ARGS" value="" />
      <method v="2" />
    </configuration>
    <configuration default="true" type="PythonConfigurationType" factoryName="Python">
      <module name="PythonProject2" />
      <option name="ENV_FILES" value="" />
      <option name="INTERPRETER_OPTIONS" value="" />
      <option name="PARENT_ENVS" value="true" />
      <envs>
        <env name="PYTHONUNBUFFERED" value="1" />
      </envs>
      <option name="SDK_HOME" value="" />
      <option name="WORKING_DIRECTORY" value="" />
      <option name="IS_MODULE_SDK" value="false" />
      <option name="ADD_CONTENT_ROOTS" value="true" />
      <option name="ADD_SOURCE_ROOTS" value="true" />
      <EXTENSION ID="PythonCoverageRunConfigurationExtension" runner="coverage.py" />
      <option name="SCRIPT_NAME" value="" />
      <option name="PARAMETERS" value="" />
      <option name="SHOW_COMMAND_LINE" value="false" />
      <option name="EMULATE_TERMINAL" value="false" />
      <option name="MODULE_MODE" value="false" />
      <option name="REDIRECT_INPUT" value="false" />
      <option name="INPUT_FILE" value="" />
      <method v="2" />
    </configuration>
    <configuration name="gui" type="PythonConfigurationType" factoryName="Python" temporary="true" nameIsGenerated="true">
      <module name="FPA" />
      <option name="ENV_FILES" value="" />
      <option name="INTERPRETER_OPTIONS" value="" />
      <option name="PARENT_ENVS" value="true" />
      <envs>
        <env name="PYTHONUNBUFFERED" value="1" />
      </envs>
      <option name="SDK_HOME" value="" />
      <option name="WORKING_DIRECTORY" value="$PROJECT_DIR$" />
      <option name="IS_MODULE_SDK" value="true" />
      <option name="ADD_CONTENT_ROOTS" value="true" />
      <option name="ADD_SOURCE_ROOTS" value="true" />
      <EXTENSION ID="PythonCoverageRunConfigurationExtension" runner="coverage.py" />
      <option name="SCRIPT_NAME" value="$PROJECT_DIR$/gui.py" />
      <option name="PARAMETERS" value="" />
      <option name="SHOW_COMMAND_LINE" value="false" />
      <option name="EMULATE_TERMINAL" value="false" />
      <option name="MODULE_MODE" value="false" />
      <option name="REDIRECT_INPUT" value="false" />
      <option name="INPUT_FILE" value="" />
      <method v="2" />
    </configuration>
    <configuration default="true" type="Python.FlaskServer">
      <module name="PythonProject2" />
      <option name="ENV_FILES" value="" />
      <option name="INTERPRETER_OPTIONS" value="" />
      <option name="PARENT_ENVS" value="true" />
      <option name="SDK_HOME" value="" />
      <option name="WORKING_DIRECTORY" value="" />
      <option name="IS_MODULE_SDK" value="false" />
      <option name="ADD_CONTENT_ROOTS" value="true" />
      <option name="ADD_SOURCE_ROOTS" value="true" />
      <EXTENSION ID="PythonCoverageRunConfigurationExtension" runner="coverage.py" />
      <option name="launchJavascriptDebuger" value="false" />
      <method v="2" />
    </configuration>
    <configuration default="true" type="Tox" factoryName="Tox">
      <module name="PythonProject2" />
      <option name="ENV_FILES" value="" />
      <option name="INTERPRETER_OPTIONS" value="" />
      <option name="PARENT_ENVS" value="true" />
      <option name="SDK_HOME" value="" />
      <option name="WORKING_DIRECTORY" value="" />
      <option name="IS_MODULE_SDK" value="false" />
      <option name="ADD_CONTENT_ROOTS" value="true" />
      <option name="ADD_SOURCE_ROOTS" value="true" />
      <EXTENSION ID="PythonCoverageRunConfigurationExtension" runner="coverage.py" />
      <method v="2" />
    </configuration>
    <configuration default="true" type="docs" factoryName="Docutils task">
      <module name="PythonProject2" />
      <option name="ENV_FILES" value="" />
      <option name="INTERPRETER_OPTIONS" value="" />
      <option name="PARENT_ENVS" value="true" />
      <option name="SDK_HOME" value="" />
      <option name="WORKING_DIRECTORY" value="" />
      <option name="IS_MODULE_SDK" value="false" />
      <option name="ADD_CONTENT_ROOTS" value="true" />
      <option name="ADD_SOURCE_ROOTS" value="true" />
      <EXTENSION ID="PythonCoverageRunConfigurationExtension" runner="coverage.py" />
      <option name="docutils_input_file" value="" />
      <option name="docutils_output_file" value="" />
      <option name="docutils_params" value="" />
      <option name="docutils_task" value="" />
      <option name="docutils_open_in_browser" value="false" />
      <method v="2" />
    </configuration>
    <configuration default="true" type="docs" factoryName="Sphinx task">
      <module name="PythonProject2" />
      <option name="ENV_FILES" value="" />
      <option name="INTERPRETER_OPTIONS" value="" />
      <option name="PARENT_ENVS" value="true" />
      <option name="SDK_HOME" value="" />
      <option name="WORKING_DIRECTORY" value="" />
      <option name="IS_MODULE_SDK" value="false" />
      <option name="ADD_CONTENT_ROOTS" value="true" />
      <option name="ADD_SOURCE_ROOTS" value="true" />
      <EXTENSION ID="PythonCoverageRunConfigurationExtension" runner="coverage.py" />
      <option name="docutils_input_file" value="" />
      <option name="docutils_output_file" value="" />
      <option name="docutils_params" value="" />
      <option name="docutils_task" value="" />
      <option name="docutils_open_in_browser" value="false" />
      <method v="2" />
    </configuration>
    <configuration default="true" type="tests" factoryName="Autodetect">
      <module name="PythonProject2" />
      <option name="ENV_FILES" value="" />
      <option name="INTERPRETER_OPTIONS" value="" />
      <option name="PARENT_ENVS" value="true" />
      <option name="SDK_HOME" value="" />
      <option name="WORKING_DIRECTORY" value="" />
      <option name="IS_MODULE_SDK" value="false" />
      <option name="ADD_CONTENT_ROOTS" value="true" />
      <option name="ADD_SOURCE_ROOTS" value="true" />
      <EXTENSION ID="PythonCoverageRunConfigurationExtension" runner="coverage.py" />
      <option name="_new_additionalArguments" value="&quot;&quot;" />
      <option name="_new_target" value="&quot;&quot;" />
      <option name="_new_targetType" value="&quot;PATH&quot;" />
      <method v="2" />
    </configuration>
    <configuration default="true" type="tests" factoryName="Doctests">
      <module name="PythonProject2" />
      <option name="ENV_FILES" value="" />
      <option name="INTERPRETER_OPTIONS" value="" />
      <option name="PARENT_ENVS" value="true" />
      <option name="SDK_HOME" value="" />
      <option name="WORKING_DIRECTORY" value="" />
      <option name="IS_MODULE_SDK" value="false" />
      <option name="ADD_CONTENT_ROOTS" value="true" />
      <option name="ADD_SOURCE_ROOTS" value="true" />
      <EXTENSION ID="PythonCoverageRunConfigurationExtension" runner="coverage.py" />
      <option name="SCRIPT_NAME" value="" />
      <option name="CLASS_NAME" value="" />
      <option name="METHOD_NAME" value="" />
      <option name="FOLDER_NAME" value="" />
      <option name="TEST_TYPE" value="TEST_SCRIPT" />
      <option name="PATTERN" value="" />
      <option name="USE_PATTERN" value="false" />
      <method v="2" />
    </configuration>
    <recent_temporary>
      <list>
        <item itemvalue="Python.gui" />
      </list>
    </recent_temporary>
  </component>
  <component name="SharedIndexes">
    <attachedChunks>
      <set>
        <option value="bundled-js-predefined-1d06a55b98c1-74d2a5396914-JavaScript-PY-241.14494.241" />
        <option value="bundled-python-sdk-0509580d9d50-28c9f5db9ffe-com.jetbrains.pycharm.pro.sharedIndexes.bundled-PY-241.14494.241" />
      </set>
    </attachedChunks>
  </component>
  <component name="SpellCheckerSettings" RuntimeDictionaries="0" Folders="0" CustomDictionaries="0" DefaultDictionary="application-level" UseSingleDictionary="true" transferred="true" />
  <component name="TaskManager">
    <task active="true" id="Default" summary="Default task">
      <changelist id="bf3814e2-8071-437a-bd81-8cc7317154c4" name="Changes" comment="" />
      <created>1748249615329</created>
      <option name="number" value="Default" />
      <option name="presentableId" value="Default" />
      <updated>1748249615329</updated>
<<<<<<< HEAD
      <workItem from="1748249616406" duration="16769000" />
=======
      <workItem from="1748249616406" duration="436000" />
      <workItem from="1748333267366" duration="8508000" />
      <workItem from="1748518743161" duration="113000" />
      <workItem from="1748689282476" duration="553000" />
>>>>>>> 045120b0
    </task>
    <task id="LOCAL-00001" summary="start">
      <option name="closed" value="true" />
      <created>1748249742376</created>
      <option name="number" value="00001" />
      <option name="presentableId" value="LOCAL-00001" />
      <option name="project" value="LOCAL" />
      <updated>1748249742376</updated>
    </task>
    <task id="LOCAL-00002" summary="New branch">
      <option name="closed" value="true" />
      <created>1748269283841</created>
      <option name="number" value="00002" />
      <option name="presentableId" value="LOCAL-00002" />
      <option name="project" value="LOCAL" />
      <updated>1748269283841</updated>
    </task>
    <task id="LOCAL-00003" summary="Landing length fix">
      <option name="closed" value="true" />
      <created>1748689806427</created>
      <option name="number" value="00003" />
      <option name="presentableId" value="LOCAL-00003" />
      <option name="project" value="LOCAL" />
      <updated>1748689806427</updated>
    </task>
<<<<<<< HEAD
    <task id="LOCAL-00008" summary="1.3.1 added flightlogs">
      <option name="closed" value="true" />
      <created>1748269147465</created>
      <option name="number" value="00008" />
      <option name="presentableId" value="LOCAL-00008" />
      <option name="project" value="LOCAL" />
      <updated>1748269147465</updated>
    </task>
    <option name="localTasksCounter" value="9" />
=======
    <option name="localTasksCounter" value="4" />
>>>>>>> 045120b0
    <servers />
  </component>
  <component name="TypeScriptGeneratedFilesManager">
    <option name="version" value="3" />
  </component>
  <component name="Vcs.Log.Tabs.Properties">
    <option name="TAB_STATES">
      <map>
        <entry key="MAIN">
          <value>
            <State>
              <option name="FILTERS">
                <map>
                  <entry key="branch">
                    <value>
                      <list>
                        <option value="master" />
                      </list>
                    </value>
                  </entry>
                </map>
              </option>
            </State>
          </value>
        </entry>
      </map>
    </option>
  </component>
  <component name="VcsManagerConfiguration">
    <MESSAGE value="start" />
<<<<<<< HEAD
    <MESSAGE value="1.0" />
    <MESSAGE value="1.1 RunwayLength GPS Fix" />
    <MESSAGE value="1.2 added console" />
    <MESSAGE value="1.3 adding Videoprocessing WIP" />
    <MESSAGE value="1.3.1 added flightlogs" />
    <option name="LAST_COMMIT_MESSAGE" value="1.3.1 added flightlogs" />
  </component>
  <component name="com.intellij.coverage.CoverageDataManagerImpl">
    <SUITE FILE_PATH="coverage/FPA$Videoprocessor.coverage" NAME="videoprocessor Coverage Results" MODIFIED="1748266333029" SOURCE_PROVIDER="com.intellij.coverage.DefaultCoverageFileProvider" RUNNER="coverage.py" COVERAGE_BY_TEST_ENABLED="false" COVERAGE_TRACING_ENABLED="false" WORKING_DIRECTORY="$PROJECT_DIR$" />
    <SUITE FILE_PATH="coverage/FPA$gui.coverage" NAME="gui Coverage Results" MODIFIED="1748270397530" SOURCE_PROVIDER="com.intellij.coverage.DefaultCoverageFileProvider" RUNNER="coverage.py" COVERAGE_BY_TEST_ENABLED="false" COVERAGE_TRACING_ENABLED="false" WORKING_DIRECTORY="" />
    <SUITE FILE_PATH="coverage/FPA$performancecalc.coverage" NAME="performancecalc Coverage Results" MODIFIED="1748250281854" SOURCE_PROVIDER="com.intellij.coverage.DefaultCoverageFileProvider" RUNNER="coverage.py" COVERAGE_BY_TEST_ENABLED="false" COVERAGE_TRACING_ENABLED="false" WORKING_DIRECTORY="$PROJECT_DIR$" />
=======
    <MESSAGE value="New branch" />
    <MESSAGE value="Landing length fix" />
    <option name="LAST_COMMIT_MESSAGE" value="Landing length fix" />
  </component>
  <component name="com.intellij.coverage.CoverageDataManagerImpl">
    <SUITE FILE_PATH="coverage/FPA$gui.coverage" NAME="gui Coverage Results" MODIFIED="1748689586784" SOURCE_PROVIDER="com.intellij.coverage.DefaultCoverageFileProvider" RUNNER="coverage.py" COVERAGE_BY_TEST_ENABLED="false" COVERAGE_TRACING_ENABLED="false" WORKING_DIRECTORY="$PROJECT_DIR$" />
    <SUITE FILE_PATH="coverage/FPA$performancecalc.coverage" NAME="performancecalc Coverage Results" MODIFIED="1748333801014" SOURCE_PROVIDER="com.intellij.coverage.DefaultCoverageFileProvider" RUNNER="coverage.py" COVERAGE_BY_TEST_ENABLED="false" COVERAGE_TRACING_ENABLED="false" WORKING_DIRECTORY="$PROJECT_DIR$" />
>>>>>>> 045120b0
  </component>
</project><|MERGE_RESOLUTION|>--- conflicted
+++ resolved
@@ -4,17 +4,9 @@
     <option name="autoReloadType" value="SELECTIVE" />
   </component>
   <component name="ChangeListManager">
-<<<<<<< HEAD
-    <list default="true" id="bf3814e2-8071-437a-bd81-8cc7317154c4" name="Changes" comment="1.3.1 added flightlogs">
-      <change beforePath="$PROJECT_DIR$/.idea/workspace.xml" beforeDir="false" afterPath="$PROJECT_DIR$/.idea/workspace.xml" afterDir="false" />
-      <change beforePath="$PROJECT_DIR$/videoprocessor.py" beforeDir="false" afterPath="$PROJECT_DIR$/videoprocessor.py" afterDir="false" />
-    </list>
-    <list id="8b8810a2-d685-4e90-9ed8-72ab16f3edc2" name="Changes by jorn0" comment="Changes by jorn0" />
-=======
     <list default="true" id="bf3814e2-8071-437a-bd81-8cc7317154c4" name="Changes" comment="Landing length fix">
       <change beforePath="$PROJECT_DIR$/performancecalc.py" beforeDir="false" afterPath="$PROJECT_DIR$/performancecalc.py" afterDir="false" />
     </list>
->>>>>>> 045120b0
     <option name="SHOW_DIALOG" value="false" />
     <option name="HIGHLIGHT_CONFLICTS" value="true" />
     <option name="HIGHLIGHT_NON_ACTIVE_CHANGELIST" value="false" />
@@ -268,14 +260,10 @@
       <option name="number" value="Default" />
       <option name="presentableId" value="Default" />
       <updated>1748249615329</updated>
-<<<<<<< HEAD
-      <workItem from="1748249616406" duration="16769000" />
-=======
       <workItem from="1748249616406" duration="436000" />
       <workItem from="1748333267366" duration="8508000" />
       <workItem from="1748518743161" duration="113000" />
       <workItem from="1748689282476" duration="553000" />
->>>>>>> 045120b0
     </task>
     <task id="LOCAL-00001" summary="start">
       <option name="closed" value="true" />
@@ -301,19 +289,7 @@
       <option name="project" value="LOCAL" />
       <updated>1748689806427</updated>
     </task>
-<<<<<<< HEAD
-    <task id="LOCAL-00008" summary="1.3.1 added flightlogs">
-      <option name="closed" value="true" />
-      <created>1748269147465</created>
-      <option name="number" value="00008" />
-      <option name="presentableId" value="LOCAL-00008" />
-      <option name="project" value="LOCAL" />
-      <updated>1748269147465</updated>
-    </task>
-    <option name="localTasksCounter" value="9" />
-=======
     <option name="localTasksCounter" value="4" />
->>>>>>> 045120b0
     <servers />
   </component>
   <component name="TypeScriptGeneratedFilesManager">
@@ -344,19 +320,6 @@
   </component>
   <component name="VcsManagerConfiguration">
     <MESSAGE value="start" />
-<<<<<<< HEAD
-    <MESSAGE value="1.0" />
-    <MESSAGE value="1.1 RunwayLength GPS Fix" />
-    <MESSAGE value="1.2 added console" />
-    <MESSAGE value="1.3 adding Videoprocessing WIP" />
-    <MESSAGE value="1.3.1 added flightlogs" />
-    <option name="LAST_COMMIT_MESSAGE" value="1.3.1 added flightlogs" />
-  </component>
-  <component name="com.intellij.coverage.CoverageDataManagerImpl">
-    <SUITE FILE_PATH="coverage/FPA$Videoprocessor.coverage" NAME="videoprocessor Coverage Results" MODIFIED="1748266333029" SOURCE_PROVIDER="com.intellij.coverage.DefaultCoverageFileProvider" RUNNER="coverage.py" COVERAGE_BY_TEST_ENABLED="false" COVERAGE_TRACING_ENABLED="false" WORKING_DIRECTORY="$PROJECT_DIR$" />
-    <SUITE FILE_PATH="coverage/FPA$gui.coverage" NAME="gui Coverage Results" MODIFIED="1748270397530" SOURCE_PROVIDER="com.intellij.coverage.DefaultCoverageFileProvider" RUNNER="coverage.py" COVERAGE_BY_TEST_ENABLED="false" COVERAGE_TRACING_ENABLED="false" WORKING_DIRECTORY="" />
-    <SUITE FILE_PATH="coverage/FPA$performancecalc.coverage" NAME="performancecalc Coverage Results" MODIFIED="1748250281854" SOURCE_PROVIDER="com.intellij.coverage.DefaultCoverageFileProvider" RUNNER="coverage.py" COVERAGE_BY_TEST_ENABLED="false" COVERAGE_TRACING_ENABLED="false" WORKING_DIRECTORY="$PROJECT_DIR$" />
-=======
     <MESSAGE value="New branch" />
     <MESSAGE value="Landing length fix" />
     <option name="LAST_COMMIT_MESSAGE" value="Landing length fix" />
@@ -364,6 +327,5 @@
   <component name="com.intellij.coverage.CoverageDataManagerImpl">
     <SUITE FILE_PATH="coverage/FPA$gui.coverage" NAME="gui Coverage Results" MODIFIED="1748689586784" SOURCE_PROVIDER="com.intellij.coverage.DefaultCoverageFileProvider" RUNNER="coverage.py" COVERAGE_BY_TEST_ENABLED="false" COVERAGE_TRACING_ENABLED="false" WORKING_DIRECTORY="$PROJECT_DIR$" />
     <SUITE FILE_PATH="coverage/FPA$performancecalc.coverage" NAME="performancecalc Coverage Results" MODIFIED="1748333801014" SOURCE_PROVIDER="com.intellij.coverage.DefaultCoverageFileProvider" RUNNER="coverage.py" COVERAGE_BY_TEST_ENABLED="false" COVERAGE_TRACING_ENABLED="false" WORKING_DIRECTORY="$PROJECT_DIR$" />
->>>>>>> 045120b0
   </component>
 </project>